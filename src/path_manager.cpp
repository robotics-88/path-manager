/* 
© 2023 Robotics 88
Author: Erin Linebarger <erin@robotics88.com> 
*/

#include "path_manager/path_manager.h"
#include "path_manager/common.h"
#include "task_manager/decco_utilities.h"
#include "messages_88/srv/request_path.hpp"

#include "messages_88/srv/explore_goal.hpp"

using std::placeholders::_1;

using namespace std::chrono_literals;

namespace path_manager
{

template <typename P>
tf2::Vector3 toTfVector3(const P& point) {
  return tf2::Vector3(point.x, point.y, point.z);
}

inline double distance(const geometry_msgs::msg::PoseStamped& a, const geometry_msgs::msg::PoseStamped& b) {
  return distance(a.pose.position, b.pose.position);
}

PathManager::PathManager()
  : Node("path_manager")
  , tf_listener_(nullptr)
  , path_received_(false)
  , goal_init_(false)
  , adjustment_margin_(0.5)
  , acceptance_radius_(2.0)
  , obstacle_dist_threshold_(2.0)
  , percent_above_(-1.0)
  , percent_above_threshold_(0.01)
  , mavros_map_frame_("map")
  , adjust_goal_(false)
  , adjust_setpoint_(false)
  , adjust_altitude_volume_(false)
  , do_slam_(true)
  , target_altitude_(3.0)
  , planning_horizon_(6.0)
{

  // Params
  this->declare_parameter("acceptance_radius", acceptance_radius_);
  this->declare_parameter("obstacle_dist_threshold", obstacle_dist_threshold_);
  this->declare_parameter("mavros_map_frame", mavros_map_frame_);
  this->declare_parameter("adjust_goal", adjust_goal_);
  this->declare_parameter("adjust_setpoint", adjust_setpoint_);  
  this->declare_parameter("adjust_altitude_volume", adjust_altitude_volume_);  
  this->declare_parameter("raw_goal_topic", "/goal_raw");
  this->declare_parameter("percent_above_thresh", percent_above_threshold_);
  this->declare_parameter("default_alt", target_altitude_);
  this->declare_parameter("do_slam", do_slam_);
  this->declare_parameter("planning_horizon", planning_horizon_);

  std::string raw_goal_topic;
  // Params
  this->get_parameter("acceptance_radius", acceptance_radius_);
  this->get_parameter("obstacle_dist_threshold", obstacle_dist_threshold_);
  this->get_parameter("mavros_map_frame", mavros_map_frame_);
  this->get_parameter("adjust_goal", adjust_goal_);
  this->get_parameter("adjust_setpoint", adjust_setpoint_);  
  this->get_parameter("adjust_altitude_volume", adjust_altitude_volume_);  
  this->get_parameter("raw_goal_topic", raw_goal_topic);
  this->get_parameter("percent_above_thresh", percent_above_threshold_);
  this->get_parameter("default_alt", target_altitude_);
  this->get_parameter("do_slam", do_slam_);
  this->get_parameter("planning_horizon", planning_horizon_);
  planning_horizon_ -= 1; // Subtract 1 for a safety margin to ensure the segmented goals are fully inside the regional cloud
  
  // Subscribers
  position_sub_ = this->create_subscription<geometry_msgs::msg::PoseStamped>("/mavros/local_position/pose", rclcpp::SensorDataQoS(), std::bind(&PathManager::positionCallback, this, _1));
  percent_above_sub_ = this->create_subscription<std_msgs::msg::Float32>("/pcl_analysis/percent_above", 1, std::bind(&PathManager::percentAboveCallback, this, _1));
  pointcloud_sub_ = this->create_subscription<sensor_msgs::msg::PointCloud2>("/cloud_registered_map", 1, std::bind(&PathManager::pointCloudCallback, this, _1));
  raw_goal_sub_ = this->create_subscription<geometry_msgs::msg::PoseStamped>(raw_goal_topic, 1, std::bind(&PathManager::rawGoalCallback, this, _1));

  // Publishers
  mavros_setpoint_pub_ = this->create_publisher<geometry_msgs::msg::PoseStamped>("/mavros/setpoint_position/local", 10);
  actual_path_pub_ = this->create_publisher<nav_msgs::msg::Path>("actual_path", 10);
}

PathManager::~PathManager() {}

// Sets the current position and checks if the current setpoint has been reached
void PathManager::positionCallback(const geometry_msgs::msg::PoseStamped &msg) {
  // Update position
  last_pos_ = msg;

  last_pos_.header.frame_id = mavros_map_frame_;
  actual_path_.poses.push_back(last_pos_);
  actual_path_pub_->publish(actual_path_);

  if (path_.size() == 0) {
    path_received_ = false;
  }

  // Publish next goal when we have reached current one
  if (sub_goals_.size() > 1 && isCloseToGoal()) {

    // Remove sub goal from list, and set new current goal. 
    sub_goals_.erase(sub_goals_.begin());
    current_goal_ = sub_goals_.at(0);
<<<<<<< HEAD
    // if (adjust_altitude_volume_) {
    //   current_goal_ = exploreGoal(current_goal_);
    //   double altitude;
    //   adjustAltitudeVolume(current_goal_.pose.position, altitude);
    //   current_goal_.pose.position.z = altitude;
    // }
    // if (goal_init_ && adjust_goal_) {
    //   adjustGoal(current_goal_);
    // }
=======

    // Update yaw target for current goal
    auto direction_vec = subtractPoints(current_goal_.pose.position, last_pos_.pose.position);
    yaw_target_ = atan2(direction_vec.y, direction_vec.x);

    if (adjust_altitude_volume_) {
      double altitude;
      adjustAltitudeVolume(current_goal_.pose.position, altitude);
      current_goal_.pose.position.z = altitude;
    }
    if (goal_init_ && adjust_goal_) {
      adjustGoal(current_goal_);
    }
>>>>>>> 06b90550
    // Republish goal here regardless of if it needs adjustment
    publishGoal(current_goal_);
  }


  // Check if we are close enough to current setpoint to get the next part of the
  // path. Do as a while loop so that we publish the furthest setpoint that is still within the acceptance radius
  while (path_.size() > 0 && isCloseToSetpoint()) {
    last_setpoint_ = current_setpoint_;
    current_setpoint_ = path_[0];
    path_.erase(path_.begin());
    publishSetpoint();
  }
}

void PathManager::percentAboveCallback(const std_msgs::msg::Float32 &msg) {
  percent_above_ = msg.data;
}

void PathManager::publishGoal(geometry_msgs::msg::PoseStamped goal) {
  goal.header.frame_id = mavros_map_frame_; // Path planner doesn't return headers, it seems
  // Determine if open area and path planner is needed
<<<<<<< HEAD
  if (percent_above_ < percent_above_threshold_ && percent_above_ >= 0.0f) {
    if (adjust_altitude_volume_) {
      double altitude;
      adjustAltitudeVolume(current_goal_.pose.position, altitude);
      current_goal_.pose.position.z = altitude;
    }
    RCLCPP_INFO(this->get_logger(), "Path manager publishing MAVROS goal: [%f, %f, %f]", goal.pose.position.x, goal.pose.position.y, goal.pose.position.z);
    mavros_setpoint_pub_->publish(goal);
  }
  else {
    if (adjust_goal_) {
      adjustGoal(current_goal_);
    }
    if (adjust_altitude_volume_) {
      current_goal_ = exploreGoal(current_goal_);
      double altitude;
      adjustAltitudeVolume(current_goal_.pose.position, altitude);
      current_goal_.pose.position.z = altitude;
    }
    RCLCPP_INFO(this->get_logger(), "Path manager publishing PP goal: [%f, %f, %f]", goal.pose.position.x, goal.pose.position.y, goal.pose.position.z);
    goal_pub_->publish(goal);
  }
}

geometry_msgs::msg::PoseStamped PathManager::exploreGoal(const geometry_msgs::msg::PoseStamped goal) {
  std::shared_ptr<rclcpp::Node> get_exploregoal_node = rclcpp::Node::make_shared("get_exploregoal_node");
  auto get_goal_client = get_exploregoal_node->create_client<messages_88::srv::ExploreGoal>("/explorable_goal");
  auto goal_req = std::make_shared<messages_88::srv::ExploreGoal::Request>();
  goal_req->input_goal = goal.pose;

  auto result = get_goal_client->async_send_request(goal_req);
  geometry_msgs::msg::Pose output_goal;
  if (rclcpp::spin_until_future_complete(get_exploregoal_node, result) ==
      rclcpp::FutureReturnCode::SUCCESS)
  {

      try
      {
          output_goal = result.get()->output_goal;
          RCLCPP_INFO(this->get_logger(), "Got explore goal");
      }
      catch (const std::exception &e)
      {
          output_goal = goal.pose;
          RCLCPP_ERROR(this->get_logger(), "Failed to get explore goal result, using unmodified goal");
      }
      
  } else {
      output_goal = goal.pose;
      RCLCPP_ERROR(this->get_logger(), "Failed to get explore goal, using unmodified goal");
  }
  geometry_msgs::msg::PoseStamped output = goal;
  output.pose = output_goal;
  return output;
=======
  RCLCPP_INFO(this->get_logger(), "Path manager publishing goal: [%f, %f, %f]", goal.pose.position.x, goal.pose.position.y, goal.pose.position.z);
  bool open_area = percent_above_ < percent_above_threshold_ && percent_above_ >= 0.0f;

  if (open_area || !do_slam_) {
    // Publish mavros setpoint directly including yaw target if in an open area or not using slam
    tf2::Quaternion setpoint_q;
    setpoint_q.setRPY(0.0, 0.0, yaw_target_);
    tf2::convert(setpoint_q, goal.pose.orientation);
    mavros_setpoint_pub_->publish(goal);
  }
  else {
    // Request path with 3 attempts
    for (unsigned i = 0; i < 3; i++) {
      if (requestPath(goal))
        break;
    }
  }
}

bool PathManager::requestPath(const geometry_msgs::msg::PoseStamped goal) {

  // Request path from path planner
  std::shared_ptr<rclcpp::Node> node = rclcpp::Node::make_shared("request_path_client");
  rclcpp::Client<messages_88::srv::RequestPath>::SharedPtr client =
    node->create_client<messages_88::srv::RequestPath>("/path_planner/request_path");

  while (!client->wait_for_service(1s)) {
    if (!rclcpp::ok()) {
      RCLCPP_ERROR(this->get_logger(), "Interrupted while waiting for path planner service. Exiting.");
      return false;
    }
    RCLCPP_INFO(this->get_logger(), "Path planner service not available, waiting again...");
  }

  auto request = std::make_shared<messages_88::srv::RequestPath::Request>();
  request->goal = goal;

  auto result = client->async_send_request(request);

  if (rclcpp::spin_until_future_complete(node, result) ==
    rclcpp::FutureReturnCode::SUCCESS)
  {
    auto res_ptr = result.get();

    // If successful, set path
    if (res_ptr->success) {
      setCurrentPath(res_ptr->path);
      return true;
    }
    else {
      RCLCPP_WARN(this->get_logger(), "Path planner failed to create valid path");
    }

  } else {
    RCLCPP_ERROR(this->get_logger(), "Failed to call path planner service");
  }

  return false;
>>>>>>> 06b90550
}

void PathManager::adjustAltitudeVolume(const geometry_msgs::msg::Point &map_position, double &target_altitude) {
  std::shared_ptr<rclcpp::Node> get_elevation_node = rclcpp::Node::make_shared("get_elevation_node");
  auto get_elevation_client = get_elevation_node->create_client<messages_88::srv::GetMapData>("/task_manager/get_map_data");
  auto elevation_req = std::make_shared<messages_88::srv::GetMapData::Request>();
  elevation_req->map_position = map_position;
  elevation_req->adjust_params = true;
  elevation_req->width = 8;
  elevation_req->height = 8;

  auto result = get_elevation_client->async_send_request(elevation_req);
  if (rclcpp::spin_until_future_complete(get_elevation_node, result) ==
      rclcpp::FutureReturnCode::SUCCESS)
  {

      try
      {
          target_altitude = result.get()->target_altitude;
          RCLCPP_INFO(this->get_logger(), "Got elevation %f", target_altitude);
      }
      catch (const std::exception &e)
      {
          target_altitude = target_altitude_;
          RCLCPP_ERROR(this->get_logger(), "Failed to get elevation result, using default alt of %fm", target_altitude);
      }
      
  } else {
      RCLCPP_ERROR(this->get_logger(), "Failed to get elevation");
  }
}

void PathManager::pointCloudCallback(const sensor_msgs::msg::PointCloud2 &msg) {
  pcl::fromROSMsg(msg, cloud_map_);

  if (goal_init_ && adjust_goal_) {
    if (adjustGoal(current_goal_)) {
      publishGoal(current_goal_);
    }
  }
}

// Currently unused but may want in future
/* void PathManager::livoxPointCloudCallback(const livox_ros_driver::CustomMsg::ConstPtr &msg) {


  pcl::PointCloud<pcl::PointXYZ> cloud;

  cloud.header.frame_id = msg->header.frame_id;
  cloud.header.stamp = msg->header.stamp.toNSec() / 1000; // PCL type stamp is in microseconds
  
  int plsize = msg->point_num;
  cloud.reserve(plsize);

  for (unsigned i = 0; i < plsize; i++) {
    pcl::PointXYZ added_point;

    added_point.x = msg->points[i].x;
    added_point.y = msg->points[i].y;
    added_point.z = msg->points[i].z;

    cloud.points.push_back(added_point);
  }

  cloud_map_ = transformCloudToMapFrame(cloud);
  if (goal_init_ && adjust_goal_)
    adjustGoal(current_goal_);
} */

void PathManager::rawGoalCallback(const geometry_msgs::msg::PoseStamped &msg) {

  RCLCPP_INFO(this->get_logger(), "Received goal");

  sub_goals_ = segmentGoal(msg);
  
  current_goal_ = sub_goals_.at(0);
  auto direction_vec = subtractPoints(current_goal_.pose.position, last_pos_.pose.position);
  yaw_target_ = atan2(direction_vec.y, direction_vec.x);

  // if (adjust_goal_) {
  //   adjustGoal(current_goal_);
  // }
  // if (adjust_altitude_volume_) {
  //   current_goal_ = exploreGoal(current_goal_);
  //   double altitude;
  //   adjustAltitudeVolume(current_goal_.pose.position, altitude);
  //   current_goal_.pose.position.z = altitude;
  // }

  publishGoal(current_goal_);
}

std::vector<geometry_msgs::msg::PoseStamped> PathManager::segmentGoal(geometry_msgs::msg::PoseStamped goal) {

  double distance = decco_utilities::distance_xy(last_pos_.pose.position, goal.pose.position);

  int num_segments = std::ceil(distance / planning_horizon_);

  std::vector<geometry_msgs::msg::PoseStamped> sub_goals;

  // Calculate and store the interpolated points
  for (int i = 1; i <= num_segments; ++i) {
    geometry_msgs::msg::PoseStamped Pi;
    double t = static_cast<double>(i) / static_cast<double>(num_segments);
    Pi.pose.position.x = last_pos_.pose.position.x + t * (goal.pose.position.x - last_pos_.pose.position.x);
    Pi.pose.position.y = last_pos_.pose.position.y + t * (goal.pose.position.y - last_pos_.pose.position.y);
    Pi.pose.position.z = last_pos_.pose.position.z + t * (goal.pose.position.z - last_pos_.pose.position.z);

    sub_goals.push_back(Pi);
  }
  return sub_goals;
}

bool PathManager::adjustGoal(geometry_msgs::msg::PoseStamped goal) {

  float closest_point_distance;
  pcl::PointXYZ closest_point;

  float original_alt = goal.pose.position.z;
  float max_alt, min_alt;

  bool goal_above_max = false;
  bool goal_below_min = false;

  if (!this->get_parameter("/task_manager/max_alt", max_alt))
    RCLCPP_WARN(this->get_logger(), "Drone state manager cannot get max altitude param");

  if (!this->get_parameter("/task_manager/min_alt", min_alt))
    RCLCPP_WARN(this->get_logger(), "Drone state manager cannot get min altitude param");

  // This is initially a little complicated to understand. What this is doing is
  // alternating checking a point above the original altitude or below it
  // to see if the goal point is within the obstacle dist threshold to nearest pcl point.

  // Increasing iterations will check points further and further away from the
  // original altitude, and we will use the closest point that is OK. 
  unsigned i = 0;
  bool goal_ok = false;
  while (!goal_ok) {

    // Break out of loop if we have checked all options and none are OK
    if (goal_above_max && goal_below_min) {
      RCLCPP_WARN_THROTTLE(this->get_logger(), *this->get_clock(), 1000, "Path Manager: Acceptable goal not found");
      break;
    }

    // Check original altitude, do nothing here
    if (i == 0) {
    }
    // Check point above original alt
    else if (i % 2 == 1) {
      float alt_adjusted_above = original_alt + adjustment_margin_ * (i + 1) / 2;

      if (alt_adjusted_above <= max_alt)
        goal.pose.position.z = alt_adjusted_above;
      else {
        goal_above_max = true;
        i++;
        continue;
      }
    }
    // Check point below original alt
    else {
      float alt_adjusted_below = original_alt - adjustment_margin_ * i / 2;

      if (alt_adjusted_below >= min_alt)
        goal.pose.position.z = alt_adjusted_below;
      else {
        goal_below_min = true;
        i++;
        continue;
      }
    }

    // Check to see if goal point is in obstacle dist threshold, if not, publish it.
    findClosestPointInCloud(cloud_map_, goal.pose.position, closest_point, closest_point_distance);
    if (closest_point_distance > obstacle_dist_threshold_) {
      goal_ok = true;
      goal_init_ = true;
      if (current_goal_ != goal) {
        current_goal_ = goal;
        // Returning true indicates that goal has been adjusted
        return true;
      }
    }

    i++;
  }
  return false;
}

pcl::PointCloud<pcl::PointXYZ> PathManager::transformCloudToMapFrame(pcl::PointCloud<pcl::PointXYZ> cloud_in) {
  pcl::PointCloud<pcl::PointXYZ> cloud_out;

  geometry_msgs::msg::TransformStamped pcl_map_tf;
  try {
    pcl_map_tf = tf_buffer_->lookupTransform(mavros_map_frame_, cloud_in.header.frame_id, tf2::TimePointZero);
  }
  catch (tf2::TransformException &ex) {
    RCLCPP_WARN_THROTTLE(this->get_logger(), *this->get_clock(), 10000, "Path Manager: %s",ex.what());
    return cloud_out;
  }
  pcl_ros::transformPointCloud(cloud_in, cloud_out, pcl_map_tf);

  return cloud_out;
}

void PathManager::setCurrentPath(const nav_msgs::msg::Path &path) {

  RCLCPP_INFO(this->get_logger(), "Received path, target position [%f, %f, %f]",
                                  path.poses.back().pose.position.x, path.poses.back().pose.position.y, path.poses.back().pose.position.z);

  std::vector<geometry_msgs::msg::PoseStamped> poses = path.poses;

  path_.clear();

  if (poses.size() < 2) {
    RCLCPP_WARN(this->get_logger(), "Received empty path");
    return;
  }
  path_received_ = true;

  for (unsigned i = 0; i < poses.size(); ++i) {
    path_.push_back(poses[i]);
  }

  last_setpoint_ = path_[0];
  current_setpoint_ = path_[1];

  // Calculate orientation to point vehicle towards final destination
  geometry_msgs::msg::PoseStamped final_setpoint = path_.back();
  auto direction_vec = subtractPoints(final_setpoint.pose.position, last_pos_.pose.position);
  yaw_target_ = atan2(direction_vec.y, direction_vec.x);

  // Publish first setpoint
  publishSetpoint();
}

void PathManager::publishSetpoint() {

  if (adjust_setpoint_)
    adjustSetpoint();

  auto setpoint = current_setpoint_;  // The intermediate position sent to Mavros

  // Fill setpoint data
  setpoint.header.stamp = this->get_clock()->now();
  setpoint.header.frame_id = mavros_map_frame_;
  setpoint.pose = current_setpoint_.pose;

  tf2::Quaternion setpoint_q;
  setpoint_q.setRPY(0.0, 0.0, yaw_target_);
  tf2::convert(setpoint_q, setpoint.pose.orientation);

  // Publish setpoint to Mavros
  mavros_setpoint_pub_->publish(setpoint);
}

bool PathManager::isCloseToGoal() {
  return distance(last_pos_, current_goal_) < acceptance_radius_;
}

bool PathManager::isCloseToSetpoint() {
  return distance(last_pos_, current_setpoint_) < acceptance_radius_;
}

void PathManager::adjustSetpoint() {

  // Check PCL points for proximity to setpoint, and find closest point in PCL to setpoint.
  float closest_point_distance;
  pcl::PointXYZ closest_point;

  findClosestPointInCloud(cloud_map_, current_setpoint_.pose.position, closest_point, closest_point_distance);

  // Check if setpoint is within our obstacle distance threshold to its closest point in the PCL.
  // If so, adjust setpoint so that it is outside threshold, but as near as possible to original setpoint
  if (closest_point_distance < obstacle_dist_threshold_) {
    RCLCPP_WARN_THROTTLE(this->get_logger(), *this->get_clock(), 1000, "Setpoint inside obstacle distance threshold, adjusting setpoint");
    float scale_factor = obstacle_dist_threshold_ / closest_point_distance;

    float dist_x = current_setpoint_.pose.position.x - closest_point.x;
    float dist_y = current_setpoint_.pose.position.y - closest_point.y;
    float dist_z = current_setpoint_.pose.position.z - closest_point.z;

    current_setpoint_.pose.position.x = closest_point.x + dist_x * scale_factor;
    current_setpoint_.pose.position.y = closest_point.y + dist_y * scale_factor;
    current_setpoint_.pose.position.z = closest_point.z + dist_z * scale_factor;
  }
}

void PathManager::findClosestPointInCloud(pcl::PointCloud<pcl::PointXYZ> cloud, geometry_msgs::msg::Point point_in, 
                                           pcl::PointXYZ &closest_point, float &closest_point_distance) {

  closest_point_distance = INFINITY;
  for (auto &point : cloud) {
    float dist_x = point_in.x - point.x;
    float dist_y = point_in.y - point.y;
    float dist_z = point_in.z - point.z;

    float total_dist = sqrt(dist_x*dist_x + dist_y*dist_y + dist_z*dist_z);

    if (total_dist < closest_point_distance) {
      closest_point_distance = total_dist;
      closest_point = point;
    }
  }
}

} // namespace path_manager<|MERGE_RESOLUTION|>--- conflicted
+++ resolved
@@ -105,7 +105,11 @@
     // Remove sub goal from list, and set new current goal. 
     sub_goals_.erase(sub_goals_.begin());
     current_goal_ = sub_goals_.at(0);
-<<<<<<< HEAD
+
+    // Update yaw target for current goal
+    auto direction_vec = subtractPoints(current_goal_.pose.position, last_pos_.pose.position);
+    yaw_target_ = atan2(direction_vec.y, direction_vec.x);
+
     // if (adjust_altitude_volume_) {
     //   current_goal_ = exploreGoal(current_goal_);
     //   double altitude;
@@ -115,21 +119,6 @@
     // if (goal_init_ && adjust_goal_) {
     //   adjustGoal(current_goal_);
     // }
-=======
-
-    // Update yaw target for current goal
-    auto direction_vec = subtractPoints(current_goal_.pose.position, last_pos_.pose.position);
-    yaw_target_ = atan2(direction_vec.y, direction_vec.x);
-
-    if (adjust_altitude_volume_) {
-      double altitude;
-      adjustAltitudeVolume(current_goal_.pose.position, altitude);
-      current_goal_.pose.position.z = altitude;
-    }
-    if (goal_init_ && adjust_goal_) {
-      adjustGoal(current_goal_);
-    }
->>>>>>> 06b90550
     // Republish goal here regardless of if it needs adjustment
     publishGoal(current_goal_);
   }
@@ -152,8 +141,13 @@
 void PathManager::publishGoal(geometry_msgs::msg::PoseStamped goal) {
   goal.header.frame_id = mavros_map_frame_; // Path planner doesn't return headers, it seems
   // Determine if open area and path planner is needed
-<<<<<<< HEAD
-  if (percent_above_ < percent_above_threshold_ && percent_above_ >= 0.0f) {
+  bool open_area = percent_above_ < percent_above_threshold_ && percent_above_ >= 0.0f;
+
+  if (open_area || !do_slam_) {
+    // Publish mavros setpoint directly including yaw target if in an open area or not using slam
+    tf2::Quaternion setpoint_q;
+    setpoint_q.setRPY(0.0, 0.0, yaw_target_);
+    tf2::convert(setpoint_q, goal.pose.orientation);
     if (adjust_altitude_volume_) {
       double altitude;
       adjustAltitudeVolume(current_goal_.pose.position, altitude);
@@ -173,8 +167,53 @@
       current_goal_.pose.position.z = altitude;
     }
     RCLCPP_INFO(this->get_logger(), "Path manager publishing PP goal: [%f, %f, %f]", goal.pose.position.x, goal.pose.position.y, goal.pose.position.z);
-    goal_pub_->publish(goal);
-  }
+    // Request path with 3 attempts
+    for (unsigned i = 0; i < 3; i++) {
+      if (requestPath(goal))
+        break;
+    }
+  }
+}
+
+bool PathManager::requestPath(const geometry_msgs::msg::PoseStamped goal) {
+
+  // Request path from path planner
+  std::shared_ptr<rclcpp::Node> node = rclcpp::Node::make_shared("request_path_client");
+  rclcpp::Client<messages_88::srv::RequestPath>::SharedPtr client =
+    node->create_client<messages_88::srv::RequestPath>("/path_planner/request_path");
+
+  while (!client->wait_for_service(1s)) {
+    if (!rclcpp::ok()) {
+      RCLCPP_ERROR(this->get_logger(), "Interrupted while waiting for path planner service. Exiting.");
+      return false;
+    }
+    RCLCPP_INFO(this->get_logger(), "Path planner service not available, waiting again...");
+  }
+
+  auto request = std::make_shared<messages_88::srv::RequestPath::Request>();
+  request->goal = goal;
+
+  auto result = client->async_send_request(request);
+
+  if (rclcpp::spin_until_future_complete(node, result) ==
+    rclcpp::FutureReturnCode::SUCCESS)
+  {
+    auto res_ptr = result.get();
+
+    // If successful, set path
+    if (res_ptr->success) {
+      setCurrentPath(res_ptr->path);
+      return true;
+    }
+    else {
+      RCLCPP_WARN(this->get_logger(), "Path planner failed to create valid path");
+    }
+
+  } else {
+    RCLCPP_ERROR(this->get_logger(), "Failed to call path planner service");
+  }
+
+  return false;
 }
 
 geometry_msgs::msg::PoseStamped PathManager::exploreGoal(const geometry_msgs::msg::PoseStamped goal) {
@@ -207,66 +246,6 @@
   geometry_msgs::msg::PoseStamped output = goal;
   output.pose = output_goal;
   return output;
-=======
-  RCLCPP_INFO(this->get_logger(), "Path manager publishing goal: [%f, %f, %f]", goal.pose.position.x, goal.pose.position.y, goal.pose.position.z);
-  bool open_area = percent_above_ < percent_above_threshold_ && percent_above_ >= 0.0f;
-
-  if (open_area || !do_slam_) {
-    // Publish mavros setpoint directly including yaw target if in an open area or not using slam
-    tf2::Quaternion setpoint_q;
-    setpoint_q.setRPY(0.0, 0.0, yaw_target_);
-    tf2::convert(setpoint_q, goal.pose.orientation);
-    mavros_setpoint_pub_->publish(goal);
-  }
-  else {
-    // Request path with 3 attempts
-    for (unsigned i = 0; i < 3; i++) {
-      if (requestPath(goal))
-        break;
-    }
-  }
-}
-
-bool PathManager::requestPath(const geometry_msgs::msg::PoseStamped goal) {
-
-  // Request path from path planner
-  std::shared_ptr<rclcpp::Node> node = rclcpp::Node::make_shared("request_path_client");
-  rclcpp::Client<messages_88::srv::RequestPath>::SharedPtr client =
-    node->create_client<messages_88::srv::RequestPath>("/path_planner/request_path");
-
-  while (!client->wait_for_service(1s)) {
-    if (!rclcpp::ok()) {
-      RCLCPP_ERROR(this->get_logger(), "Interrupted while waiting for path planner service. Exiting.");
-      return false;
-    }
-    RCLCPP_INFO(this->get_logger(), "Path planner service not available, waiting again...");
-  }
-
-  auto request = std::make_shared<messages_88::srv::RequestPath::Request>();
-  request->goal = goal;
-
-  auto result = client->async_send_request(request);
-
-  if (rclcpp::spin_until_future_complete(node, result) ==
-    rclcpp::FutureReturnCode::SUCCESS)
-  {
-    auto res_ptr = result.get();
-
-    // If successful, set path
-    if (res_ptr->success) {
-      setCurrentPath(res_ptr->path);
-      return true;
-    }
-    else {
-      RCLCPP_WARN(this->get_logger(), "Path planner failed to create valid path");
-    }
-
-  } else {
-    RCLCPP_ERROR(this->get_logger(), "Failed to call path planner service");
-  }
-
-  return false;
->>>>>>> 06b90550
 }
 
 void PathManager::adjustAltitudeVolume(const geometry_msgs::msg::Point &map_position, double &target_altitude) {
@@ -343,8 +322,6 @@
   sub_goals_ = segmentGoal(msg);
   
   current_goal_ = sub_goals_.at(0);
-  auto direction_vec = subtractPoints(current_goal_.pose.position, last_pos_.pose.position);
-  yaw_target_ = atan2(direction_vec.y, direction_vec.x);
 
   // if (adjust_goal_) {
   //   adjustGoal(current_goal_);
