--- conflicted
+++ resolved
@@ -191,14 +191,10 @@
 
     if (adjust_altitude_volume_) {
       double altitude;
-<<<<<<< HEAD
-      adjustAltitudeVolume(current_goal_.pose.position, altitude, min_altitude_, max_altitude_);
-=======
-      if (!adjustAltitudeVolume(current_goal_.pose.position, altitude)) {
+      if (!adjustAltitudeVolume(current_goal_.pose.position, altitude, min_altitude_, max_altitude_)) {
         RCLCPP_ERROR(this->get_logger(), "Failed to adjust altitude volume, not publishing goal");
         return;
       }
->>>>>>> 1e06febe
       current_goal_.pose.position.z = altitude;
     }
 
@@ -234,16 +230,11 @@
 
     if (adjust_altitude_volume_) {
       double altitude;
-<<<<<<< HEAD
-      adjustAltitudeVolume(current_goal_.pose.position, altitude, min_altitude_, max_altitude_);
-      current_goal_.pose.position.z = altitude; // Adjust the goal altitude based on the volume
-=======
-      if (!adjustAltitudeVolume(current_goal_.pose.position, altitude)) {
+      if (!adjustAltitudeVolume(current_goal_.pose.position, altitude, min_altitude_, max_altitude_)) {
         RCLCPP_ERROR(this->get_logger(), "Failed to adjust altitude volume, not publishing goal");
         return;
       }
-      current_goal_.pose.position.z = altitude;
->>>>>>> 1e06febe
+      current_goal_.pose.position.z = altitude; // Adjust the goal altitude based on the volume
     }
 
     if (explorable_goals_)
@@ -341,11 +332,7 @@
   return false;
 }
 
-<<<<<<< HEAD
-void PathManager::adjustAltitudeVolume(const geometry_msgs::msg::Point &map_position, double &target_altitude, double &min_altitude, double &max_altitude) {
-=======
-bool PathManager::adjustAltitudeVolume(const geometry_msgs::msg::Point &map_position, double &target_altitude) {
->>>>>>> 1e06febe
+bool PathManager::adjustAltitudeVolume(const geometry_msgs::msg::Point &map_position, double &target_altitude, double &min_altitude, double &max_altitude) {
   std::shared_ptr<rclcpp::Node> get_elevation_node = rclcpp::Node::make_shared("get_elevation_node");
   auto get_elevation_client = get_elevation_node->create_client<messages_88::srv::GetMapData>("/task_manager/get_map_data");
   auto elevation_req = std::make_shared<messages_88::srv::GetMapData::Request>();
@@ -358,7 +345,6 @@
   if (rclcpp::spin_until_future_complete(get_elevation_node, result, 1s) ==
       rclcpp::FutureReturnCode::SUCCESS)
   {
-<<<<<<< HEAD
 
       try
       {
@@ -372,15 +358,6 @@
           target_altitude = target_altitude_;
           RCLCPP_ERROR(this->get_logger(), "Failed to get elevation result, using default alt of %fm", target_altitude);
       }
-=======
-    auto response = result.get();
-    if (response->success) {
-      target_altitude = response->target_altitude;
-    } else {
-      RCLCPP_ERROR(this->get_logger(), "Failed to get elevation result");
-      return false;
-    }
->>>>>>> 1e06febe
       
   } else {
     RCLCPP_ERROR(this->get_logger(), "Failed to call elevation service");
