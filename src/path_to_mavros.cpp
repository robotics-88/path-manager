--- conflicted
+++ resolved
@@ -35,12 +35,7 @@
 
   // Params
   private_nh.param<double>("acceptance_radius", acceptance_radius_, acceptance_radius_);
-<<<<<<< HEAD
-
-=======
   private_nh.param<double>("obstacle_dist_threshold", obstacle_dist_threshold_, obstacle_dist_threshold_);
-  private_nh.param<std::string>("slam_map_frame", slam_map_frame_, "slam_map");
->>>>>>> 8219726b
   private_nh.param<std::string>("mavros_map_frame", mavros_map_frame_, "map");
 
   int lidar_type; // 4 is Mid360, 2 is Velodyne (or sim)
@@ -121,7 +116,6 @@
   }
   goal_received_ = true;
 
-<<<<<<< HEAD
   // // Convert path from slam map frame to mavros map frame
   // geometry_msgs::TransformStamped transform_slam2mavros;
   // std::string transform_error;
@@ -132,18 +126,6 @@
   //   ROS_WARN("%s",ex.what());
   //   return;
   // }
-=======
-  // Convert path from slam map frame to mavros map frame
-  geometry_msgs::TransformStamped transform_slam2mavros;
-  std::string transform_error;
-  try {
-    transform_slam2mavros = tf_buffer_.lookupTransform(mavros_map_frame_, slam_map_frame_, path->header.stamp);
-  }
-  catch (tf2::TransformException &ex) {
-    ROS_WARN("%s",ex.what());
-    return;
-  }
->>>>>>> 8219726b
   for (int i = 0; i < poses.size(); ++i) {
     // geometry_msgs::PoseStamped pose_transformed;
     // tf2::doTransform(poses[i], pose_transformed, transform_slam2mavros);
